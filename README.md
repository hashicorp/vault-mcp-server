--- conflicted
+++ resolved
@@ -71,13 +71,10 @@
 - `MCP_ENDPOINT`: HTTP server endpoint path (default: `/mcp`)
 - `MCP_ALLOWED_ORIGINS`: Comma-separated list of allowed origins for CORS (default: `""`)
 - `MCP_CORS_MODE`: CORS mode: `strict`, `development`, or `disabled` (default: `strict`)
-<<<<<<< HEAD
 - `MCP_TLS_CERT_FILE`: Location of the TLS certificate file (e.g. `/path/to/cert.pem`) (default: `""`)
 - `MCP_TLS_KEY_FILE`: Location of the TLS key file (e.g. `/path/to/key.pem`)(default: `""`)
-=======
 - `MCP_RATE_LIMIT_GLOBAL`: Global rate limit (format: `rps:burst`) (default: `10:20`)
 - `MCP_RATE_LIMIT_SESSION`: Per-session rate limit (format: `rps:burst`) (default: `5:10`)
->>>>>>> 4ac3849e
 
 ## HTTP Mode Configuration
 
